--- conflicted
+++ resolved
@@ -291,13 +291,10 @@
     init() {
         // Start background token refresh
         startBackgroundTokenRefresh()
-<<<<<<< HEAD
         loadRemoteOperationsLog()
-=======
         
         // Listen for extension notifications
         setupExtensionNotifications()
->>>>>>> f2b0e96d
     }
     
     deinit {
@@ -394,7 +391,6 @@
         error = nil
         
         do {
-<<<<<<< HEAD
             // v0.12 Optimization: Process both extension and status queues on reset
             var queueSyncTime: TimeInterval? = nil
             if reset {
@@ -404,14 +400,6 @@
                 await syncMarkAsReadQueue()    // Process status changes
                 queueSyncTime = CFAbsoluteTimeGetCurrent() - queueSyncStart
                 print("[LinksViewModel] ✅ Queue sync completed in \(String(format: "%.2f", queueSyncTime ?? 0))s")
-=======
-            // v0.12 Optimization: Smart queue sync - only sync recent items
-            var queueSyncTime: TimeInterval? = nil
-            if reset {
-                let queueSyncStart = CFAbsoluteTimeGetCurrent()
-                await syncRecentQueueItems()
-                queueSyncTime = CFAbsoluteTimeGetCurrent() - queueSyncStart
->>>>>>> f2b0e96d
             }
             
             performanceMonitor.markStep("queue_sync_complete")
